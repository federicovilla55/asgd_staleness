--- conflicted
+++ resolved
@@ -5,10 +5,7 @@
 import torch
 from enum import Enum, auto
 from .data_types import ParameterServerStatus
-<<<<<<< HEAD
 import time
-=======
->>>>>>> 2b3e3019
 
 import collections
 from typing import Any, Dict, List, Tuple
@@ -49,56 +46,21 @@
 
     # Method not implemented
     def push(self, wid, w_version: int, grads: list[torch.Tensor]) -> ParameterServerStatus:
-<<<<<<< HEAD
         return ParameterServerStatus.REJECTED
-    
-=======
-        with self._lock:
-            curr = self._current_ver.value
-            st = curr - w_version
-            # record staleness of each worker regardless of accept/reject
-            self._staleness[wid].append(st)
-
-            if st >= self.param.staleness: # Reject any staleness larger than 50 so that it fits in the list (this will normally not happen)
-                return ParameterServerStatus.REJECTED
-            
-            self.hist[st] += 1
-            self.total += 1
-
-            # empirical CDF of staleness up to (and including) this value => ASAP SGD implementation
-            cum = sum(self.hist[: st+1])
-            F = cum / self.total
-            CA = 1 + self.param.Amplitude * (1 - 2 * F)
-            scaled_lr = CA * self.param.lr
-
-            # SGD update
-            for p, g in zip(self.theta, grads):
-                p.sub_(scaled_lr * g.to(p.device))
-
-        self._current_ver.value += 1
-        return ParameterServerStatus.ACCEPTED
->>>>>>> 2b3e3019
 
     def get_version(self):
         """Return the current version of the model parameters."""
         with self._lock:
             return self._current_ver.value
         
-<<<<<<< HEAD
     def get_time_push(self):
         """Return the time spent in push and pull operations."""
         return (self.count_time_push, self.count_time_pull)
     
-=======
->>>>>>> 2b3e3019
     def get_hist(self) -> list[int]:
         """Return the raw counts of staleness occurrences for this run."""
         # note: self.hist is of length staleness+1
         return list(self.hist)
-<<<<<<< HEAD
-
-=======
->>>>>>> 2b3e3019
         
     def get_staleness_stats(self):
         """
