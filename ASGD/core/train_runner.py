--- conflicted
+++ resolved
@@ -13,8 +13,6 @@
 from typing import Callable
 from multiprocessing.managers import BaseManager
 
-
-<<<<<<< HEAD
 class PSManager(BaseManager):
     pass
 
@@ -29,16 +27,6 @@
 PSManager.register("get_time_push",         ParameterServer.get_time_push)
 
 def run_training(
-=======
-# 1) Tell the manager how to create a ParameterServer proxy
-
-class PSManager(BaseManager): pass
-PSManager.register('ParameterServer', ParameterServer)
-PSManager.register('get_staleness_stats', ParameterServer.get_staleness_stats)
-PSManager.register('get_hist', ParameterServer.get_hist)
-
-def run_ssp_training(
->>>>>>> 2b3e3019
     dataset_builder: Callable[[int, int,int], Tuple[torch.utils.data.DataLoader,int]],
     model: Callable[[int], nn.Module],
     param: ConfigParameters = ConfigParameters(),
@@ -61,11 +49,7 @@
 
     # Initialize the model and parameter server
     init_model = model(input_dim)
-<<<<<<< HEAD
 
-=======
-    # Start a custom manager server
->>>>>>> 2b3e3019
     manager = PSManager()
     manager.start()
     ps_proxy = manager.ParameterServer(init_model, param)
@@ -104,4 +88,5 @@
 
     # Return a list containing the staleness counts
     staleness_distr = ps_proxy.get_hist()
+
     return theta, input_dim, stats, staleness_distr