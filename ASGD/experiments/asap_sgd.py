"""
Test ASAP SGD

From the base repository directory:  
`python -m ASGD.experiments.asap_sgd`
"""
from __future__ import annotations
import time, pathlib, pickle, random, sys
import numpy as np
import torch
import torch.nn as nn
import logging
import torch.nn.functional as F
import matplotlib.pyplot as plt
from numpy.linalg import svd
import os
import scipy.stats as stats_mod
<<<<<<< HEAD
import argparse

from .. import *

=======
from scipy.stats import kurtosis
from .. import *

# L₂ norm tells you how “big” your solution is (capacity control).
def l2_norm(w: np.ndarray) -> float:
    return float(np.linalg.norm(w, 2))

def l1_norm(w: np.ndarray) -> float:
    return float(np.linalg.norm(w.reshape(-1), 1))
#L₁/L₂ ratio tells you how many “effective” nonzeros you have (sparsity).
def sparsity_ratio(w: np.ndarray) -> float:
    """
    L1/L2 ratio: higher → more diffuse weights, lower → more concentrated.
    """
    l1 = l1_norm(w)
    l2 = l2_norm(w)
    return l1 / (l2 + 1e-12)

#Kurtosis tells you whether that magnitude is due to a few standout weights or a more uniform spread.
def weight_kurtosis(w):
    # fisher=False → normal distribution has kurtosis = 3
    return kurtosis(w, fisher=False)


# Checkpoint directory
CHECKPOINT_DIR = pathlib.Path(__file__).with_suffix("").with_name("ckpt") / "ASAP_SGD"
CHECKPOINT_DIR.mkdir(parents=True, exist_ok=True)


# FILES FOR CHECKPOINTING
sgd_losses_f = CHECKPOINT_DIR /'sgd_losses.pkl'
asgd_losses_f = CHECKPOINT_DIR /'ASGD_first_losses.pkl'
asgd_stats_f  = CHECKPOINT_DIR /'ASGD_first_stats.pkl'
staleness_distr_f = CHECKPOINT_DIR /'ASGD_first_staleness_distr.pkl'
SGD_weight_properties_f = CHECKPOINT_DIR /'sgd_weight_properties.pkl'
ASGD_weight_properties_f = CHECKPOINT_DIR /'first_ASGD_weight_properties.pkl'
true_weight_properties_f = CHECKPOINT_DIR /'true_weight_properties.pkl'

>>>>>>> 2b3e3019
def main():
    # AMOUNT OF SEEDS YOU WANT TO COMPUTE NOW
    RUNS_REGULAR_SGD = 100      # Set always min to 1 for both methods (if want to retrieve/use the stored values)
    RUNS_ASGD = 100

    # USER WILL HAVE TO CHOOSE THE AMOUNT OF OVERPARAMETRIZATION
    args = parse_args()

    # every run uses n_samples=100
    n_samples = 100
    # compute features = level% of samples
    n_features = int(n_samples * args.overparam / 100)

    # base checkpoint tree
    BASE_CKPT = pathlib.Path(__file__).parent / "ckpt"
    # e.g. ckpt/overparam_150/SGD  and ckpt/overparam_150/ASAP_SGD
    cfg_dir = BASE_CKPT / f"overparam_{args.overparam}"
    SGD_DIR   = cfg_dir / "SGD"
    ASAP_DIR  = cfg_dir / "ASAP_SGD"
    for d in (SGD_DIR, ASAP_DIR):
        d.mkdir(parents=True, exist_ok=True)

    # Set up logging
    logging.basicConfig(level=logging.INFO)

    # Fix the master seed so you always get the same “sub‑seeds”
    random.seed(1234)
    # Draw 100 integers in [0, 2^8)
    seeds = [random.randrange(2**8) for _ in range(200)]  # If you change the amount of seeds, the first n will still always be the same !

<<<<<<< HEAD
    # FILES FOR CHECKPOINTING
    sgd_losses_f = 'sgd_losses.pkl'
    asgd_losses_f = 'ASGD_losses.pkl'
    asgd_stats_f  = 'ASGD_stats.pkl'
    staleness_distr_f = 'ASGD_staleness_distr.pkl'
    SGD_weight_properties_f = 'sgd_weight_properties.pkl'
    ASGD_weight_properties_f = 'ASGD_weight_properties.pkl'
    true_weight_properties_f = 'true_weight_properties.pkl'

    # For each checkpoint file
    sgd_losses_file = os.path.join(SGD_DIR, sgd_losses_f)
    asgd_losses_file = os.path.join(ASAP_DIR, asgd_losses_f)
    asgd_stats_file  = os.path.join(ASAP_DIR, asgd_stats_f)
    staleness_distr_file = os.path.join(ASAP_DIR, staleness_distr_f)
    SGD_weight_properties_file = os.path.join(SGD_DIR, SGD_weight_properties_f)
    ASGD_weight_properties_file = os.path.join(ASAP_DIR, ASGD_weight_properties_f)
    true_weight_properties_file = os.path.join(cfg_dir, true_weight_properties_f)
=======

    # get the directory this script lives in
    script_dir = os.path.dirname(os.path.abspath(__file__))

    # then for each checkpoint file
    sgd_losses_file = os.path.join(script_dir, sgd_losses_f)
    asgd_losses_file = os.path.join(script_dir, asgd_losses_f)
    asgd_stats_file  = os.path.join(script_dir, asgd_stats_f)
    staleness_distr_file = os.path.join(script_dir, staleness_distr_f)
    SGD_weight_properties_file = os.path.join(script_dir, SGD_weight_properties_f)
    ASGD_weight_properties_file = os.path.join(script_dir, ASGD_weight_properties_f)
    true_weight_properties_file = os.path.join(script_dir, true_weight_properties_f)

    # AMOUNT OF SEEDS YOU WANT TO COMPUTE NOW
    RUNS_REGULAR_SGD = 10      # Set always min to 1 for both methods (if want to retrieve/use the stored values)
    RUNS_ASGD = 3
>>>>>>> 2b3e3019

    if RUNS_REGULAR_SGD > 0:
        #RETRIEVE LOSSES
        losses_file = sgd_losses_file
        if os.path.exists(losses_file):
            with open(losses_file, 'rb') as f:
                SGD_losses = pickle.load(f)
            logging.info(f"Resuming: {len(SGD_losses)}/{len(seeds)} seeds done")
        else:
            SGD_losses = []
            logging.info("Starting fresh, no existing losses file found")

        # RETRIEVE/INIT WEIGHT PROPERTIES
        if os.path.exists(SGD_weight_properties_file):
            with open(SGD_weight_properties_file, 'rb') as f:
                SGD_weight_properties = pickle.load(f)
        else:
            if len(SGD_losses) == 0:
                SGD_weight_properties = [] 
            else: # In the case that you start tracking  after some runs already have been computed
                SGD_weight_properties = [None] * len(SGD_losses)
            logging.info("Starting fresh on weigth metrics")

        # RETRIEVE/INIT TRUE WEIGHT PROPERTIES
        if os.path.exists(true_weight_properties_file):
            with open(true_weight_properties_file, 'rb') as f:
                true_weights = pickle.load(f)
        else:
            if len(SGD_losses) == 0:
                true_weights = [] 
            else: # In the case that you start tracking  after some runs already have been computed
                true_weights = [None] * len(SGD_losses)
            logging.info("Starting fresh on weigth metrics")
        

        # Pick up where you left off
        start_idx = len(SGD_losses)
        for idx in range(start_idx, len(seeds)):
            seed = seeds[idx]
            
            if RUNS_REGULAR_SGD == 0:
                print("Performed the specified amount of runs for regular SGD")
                break
            RUNS_REGULAR_SGD = RUNS_REGULAR_SGD - 1

            # full splits => Always the same when using the same seed
<<<<<<< HEAD
            X_tr_lin, y_tr_lin, X_val_lin, y_val_lin, X_te_lin, y_te_lin, true_w = load_linear_data(n_samples= n_samples, n_features= n_features, noise=0.0,val_size=0.01,test_size=0.2, random_state= seed)
=======
            X_tr_lin, y_tr_lin, X_val_lin, y_val_lin, X_te_lin, y_te_lin, true_w = load_linear_data(n_samples=100, n_features=110, noise=0.0,val_size=0.01,test_size=0.2, random_state= seed)
>>>>>>> 2b3e3019

            X_comb = np.vstack([X_tr_lin, X_val_lin])
            y_comb = np.concatenate([y_tr_lin, y_val_lin])

            # compute batch size = 10% of (train + val) examples, at least 1
            n_trainval = X_comb.shape[0]
            batch_size = max(1, int(0.1 * n_trainval))

            # 3) Compute 95% of max stable step size η₉₅
            _, S_comb, _ = svd(X_comb, full_matrices=False)
            eta_max = 2.0 / (S_comb[0]**2)
            eta_95  = 0.95 * eta_max

            start = time.perf_counter()
            sgd_model = sgd_training(X_comb, y_comb, num_epochs = 10000, criterion = nn.MSELoss(), batch_size = batch_size, lr = eta_95, tol=1e-8)
            end = time.perf_counter()
            sgd_time = end-start

            # Compute weight metrics on true weight vector
            true_m_gd = {'l2':l2_norm(true_w),'sparsity':sparsity_ratio(true_w),'kurtosis':weight_kurtosis(true_w)}
            true_weights.append(true_m_gd)

            # collect each parameter, detach from graph, move to CPU numpy, flatten
            weight_vectors = []
            for param in sgd_model.parameters():
                weight_vectors.append(param.detach().cpu().numpy().reshape(-1))
            w = np.concatenate(weight_vectors)
            # Compute your three metrics
            m_gd = {'l2':l2_norm(w),'sparsity':sparsity_ratio(w),'kurtosis':weight_kurtosis(w)}
            SGD_weight_properties.append(m_gd)

            SGD_loss = evaluate_model("SGD", sgd_model, X_te_lin, y_te_lin)

            SGD_losses.append(SGD_loss)

            print("Time Comparison for run:" + str(idx) + f":SGD {sgd_time:2f} sec")
        

        # SAVE LOSSES
        with open(sgd_losses_file, 'wb') as f:
            pickle.dump(SGD_losses, f)

        with open(sgd_losses_file, 'rb') as f:
            SGD_losses = pickle.load(f)
        print("Retrieved regular SGD losses")

        avg_SGD_loss = sum(SGD_losses)/len(SGD_losses)
        print("Average SGD loss =" + str(avg_SGD_loss))

        # SAVE WEIGHT METRICS/PROPERTIES
        with open(SGD_weight_properties_file, 'wb') as f:
            pickle.dump(SGD_weight_properties, f)

        # SAVE TRUE WEIGHT METRICS/PROPERTIES
        with open(true_weight_properties_file, 'wb') as f:
            pickle.dump(true_weights, f)

    if RUNS_ASGD > 0:
        # INIT/RETRIEVE LOSSES
        losses_file = asgd_losses_file
        if os.path.exists(losses_file):
            with open(losses_file, 'rb') as f:
                ASGD_losses = pickle.load(f)
            logging.info(f"Resuming: {len(ASGD_losses)}/{len(seeds)} seeds done")
        else:
            ASGD_losses = []
            logging.info("Starting fresh, no existing losses file found")

        # INIT/RETRIEVE WORKER STATS
        if os.path.exists(asgd_stats_file):
            with open(asgd_stats_file, 'rb') as f:
                ASGD_stats = pickle.load(f)
            logging.info(f"Resuming stats: {len(ASGD_stats)}/{len(seeds)} done")
        else:
            ASGD_stats = []
            logging.info("Starting fresh on stats")
        
        #INIT/RETRIEVE STALENESS DISTR
        if os.path.exists(staleness_distr_file):
            with open(staleness_distr_file, 'rb') as f:
                ASGD_staleness_distributions = pickle.load(f)
            logging.info(f"Resuming staleness distr: {len(ASGD_staleness_distributions)}/{len(seeds)} done")
        else:
            if len(ASGD_losses) == 0:
                ASGD_staleness_distributions = [] 
            else: # In the case that you start tracking these distributions after some runs already have been computed
                ASGD_staleness_distributions = [None] * len(ASGD_losses)
            logging.info("Starting fresh on staleness distr")
        
        # INIT/RETRIEVE WEIGHT METRICS/PROPERTIES
<<<<<<< HEAD
        
        if os.path.exists(ASGD_weight_properties_file):
            with open(ASGD_weight_properties_file, 'rb') as f:
                ASGD_weight_properties = pickle.load(f)
            logging.info(f"Resuming weight properties: {len(ASGD_weight_properties)}/{len(seeds)} done")
=======
        if os.path.exists(ASGD_weight_properties_file):
            with open(ASGD_weight_properties_file, 'rb') as f:
                ASGD_weight_properties = pickle.load(f)
            logging.info(f"Resuming staleness distr: {len(ASGD_weight_properties)}/{len(seeds)} done")
>>>>>>> 2b3e3019
        else:
            if len(ASGD_losses) == 0:
                ASGD_weight_properties  = [] 
            else: # In the case that you start tracking these distributions after some runs already have been computed
                ASGD_weight_properties  = [None] * len(ASGD_losses)
            logging.info("Starting fresh on ASGD weight properties")

        # Pick up where you left off
        start_idx = len(ASGD_losses)
        for idx in range(start_idx, len(seeds)):
            seed = seeds[idx]

            if RUNS_ASGD == 0:
                print("Performed the specified amount of runs for ASGD")
                break
            RUNS_ASGD = RUNS_ASGD - 1

            # full splits => Always the same when using the same seed
<<<<<<< HEAD
            X_tr_lin, y_tr_lin, X_val_lin, y_val_lin, X_te_lin, y_te_lin, true_weight = load_linear_data(n_samples= n_samples, n_features= n_features, noise=0.0, val_size=0.01,test_size=0.2, random_state=seed)
=======
            X_tr_lin, y_tr_lin, X_val_lin, y_val_lin, X_te_lin, y_te_lin, true_weight = load_linear_data(n_samples=100, n_features=110, noise=0.0,val_size=0.01,test_size=0.2, random_state= seed)
>>>>>>> 2b3e3019

            X_comb = np.vstack([X_tr_lin, X_val_lin])
            y_comb = np.concatenate([y_tr_lin, y_val_lin])

            # compute batch size = 10% of (train + val) examples, at least 1
            n_trainval = X_comb.shape[0]
            batch_size = max(1, int(0.1 * n_trainval))

            # 3) Compute 95% of max stable step size η₉₅
            _, S_comb, _ = svd(X_comb, full_matrices=False)
            eta_max = 2.0 / (S_comb[0]**2)
            eta_95  = 0.95 * eta_max
            
            # Dataset builder function
            dataset_builder = FullDataLoaderBuilder(X_comb, y_comb)
            # Model class
            model = LinearNetModel

            # Set up the configuration for the SSP training
            params_ssp = ConfigParameters(
                num_workers = 10,
                staleness = 50, 
                lr = eta_95/2,                          # HERE DIVIDED BY 2 SO THAT MAX LR = (1+A)*LR = ETA_95 => Otherwise very high test loss and bad convergence !!
                local_steps = 10000,
                batch_size = batch_size,
                device = "cuda" if torch.cuda.is_available() else "cpu",
                log_level = logging.DEBUG,
                tol = 1e-8,                             # The tol for workers is currently set at tol = 1e-8
                Amplitude = 1                           # The max amplitude deviation from the base stepsize
            )

            # Run the SSP training and measure the time taken
            start = time.perf_counter()
<<<<<<< HEAD
            asgd_params, dim, stats, staleness_distr = run_training(dataset_builder, model, params_ssp, parameter_server=ParameterServerASAP_SGD)
=======
            asgd_params, dim, stats, staleness_distr = run_ssp_training(dataset_builder, model, params_ssp)
>>>>>>> 2b3e3019
            end = time.perf_counter()
            asgd_time = end - start
            ASGD_stats.append(stats)

            # Compute staleness distribution
            freq = np.array(staleness_distr) / sum(staleness_distr)  # normalize to probabilities
            ASGD_staleness_distributions.append(freq)
<<<<<<< HEAD
=======
            '''
            print(f"{'Worker':>6s}  {'Mean':>8s}  {'Median':>8s}  {'Std':>8s}  {'%Over':>8s}")
            print("-" * 45) 

            # Per-worker stats
            for wid, s in sorted(stats["per_worker"].items()):
                mean    = s["mean"]
                median  = s["median"]
                std     = s["std"]
                pct_over = s["pct_over_bound"]
                print(f"{wid:6d}  {mean:8.4f}  {median:8.4f}  {std:8.4f}  {pct_over:8.2f}")

            # Combined stats
            c = stats["combined"]
            print("\nCombined over all workers:")
            print(f"  Mean         = {c['mean']:.4f}")
            print(f"  Median       = {c['median']:.4f}")
            print(f"  Std          = {c['std']:.4f}")
            print(f"  % Over Bound = {c['pct_over_bound']:.2f}%")
            '''
>>>>>>> 2b3e3019

            # Evaluate the trained model on the test set
            asgd_model = build_model(asgd_params, model, dim)

            flat_parts = []
            for param in asgd_model.parameters():
                flat_parts.append(param.detach().cpu().numpy().reshape(-1))
            w_asgd = np.concatenate(flat_parts)
             # Compute weight metrics/properties
            m_asgd = {'l2':l2_norm(w_asgd),'sparsity': sparsity_ratio(w_asgd),'kurtosis': weight_kurtosis(w_asgd)}
            ASGD_weight_properties.append(m_asgd)

            ASGD_loss = evaluate_model("ASGD", asgd_model, X_te_lin, y_te_lin)

            ASGD_losses.append(ASGD_loss)

            print("Time Comparison for run:" + str(idx) + f": ASGD {asgd_time:2f} sec")

        # SAVE THE LOSSES
        with open(asgd_losses_file, 'wb') as f:
            pickle.dump(ASGD_losses, f)

        with open(asgd_losses_file, 'rb') as f:
            ASGD_losses = pickle.load(f)
        print("Retrieved ASGD losses")
        
        avg_ASGD_loss = sum(ASGD_losses)/len(ASGD_losses)

        print("Average ASGD loss =" + str(avg_ASGD_loss))

        #SAVE THE WORKER STATS
        with open(asgd_stats_file, 'wb') as f:
            pickle.dump(ASGD_stats, f)

        # SAVE THE STALENESS DISTRIBUTIONS 
        with open(staleness_distr_file, 'wb') as f:
            pickle.dump(ASGD_staleness_distributions, f)
        
        # SAVE THE WEIGHT METRICS/PROPERTIES
        with open(ASGD_weight_properties_file, 'wb') as f:
            pickle.dump(ASGD_weight_properties, f)

<<<<<<< HEAD
=======
        # If you want to inspect the stats you can do:
        # with open(stats_file, 'rb') as f:
        #     ASGD_stats = pickle.load(f)
        # now ASGD_stats is a list of dicts, each having
        #   stats["per_worker"] and stats["combined"]
>>>>>>> 2b3e3019
    
    # COMPARE LOSSES FOR THE SEEDS THAT HAVE BEEN USED IN BOTH METHODS UNTIL NOW

    # Align lengths (in case one list is longer because of incomplete runs)
    n = min(len(SGD_losses), len(ASGD_losses))
    sgd_losses = SGD_losses[:n]
    asgd_losses = ASGD_losses[:n]

    # Compute difference: SGD_loss - ASGD_loss
    diffs = np.array(sgd_losses) - np.array(asgd_losses)

    # COMPUTE PAIRED T-TEST
    if n > 1:
        t_stat, p_value = stats_mod.ttest_rel(sgd_losses, asgd_losses, nan_policy='omit')

        print(f"Paired t-test over {n} runs:")
        print(f"  t-statistic = {t_stat:.4f}")
        print(f"  p-value     = {p_value:.4e}")

    # Summary statistics
    mean_diff = np.mean(diffs)
    median_diff = np.median(diffs)
    std_diff = np.std(diffs)

    print(f"Computed over {n} seeds:")
    print(f"Mean difference (SGD - ASGD): {mean_diff:.4e}")
    print(f"Median difference: {median_diff:.4e}")
    print(f"Std of difference: {std_diff:.4e}")

    # Plot histogram of differences
    plt.figure()
    plt.hist(diffs, bins=20, edgecolor='black')
    plt.axvline(mean_diff, color='red', linestyle='dashed', linewidth=1, label=f"Mean: {mean_diff:.2e}")
    plt.axvline(median_diff, color='blue', linestyle='dotted', linewidth=1, label=f"Median: {median_diff:.2e}")
    plt.xlabel("SGD_loss - ASGD_loss")
    plt.ylabel("Frequency")
    plt.title("Distribution of Loss Differences (SGD vs. ASGD)")
    plt.legend()
    plt.tight_layout()
    plt.show()

    # VISUALIZE THE STALENESS DISTRIBUTION OF THE LAST 3 RUNS
    #–– Extract the last three runs
    last3 = ASGD_staleness_distributions[-3:]   # list of length 3, each shape (S+1,)
    taus  = np.arange(last3[0].shape[0])        # 0 … max staleness
    fig, axes = plt.subplots(1, 3, figsize=(12, 4), sharey=True)
    for ax, freq, run_idx in zip(
            axes, last3, range(len(ASGD_staleness_distributions)-3, len(ASGD_staleness_distributions))
        ):
        ax.bar(taus, freq, edgecolor='k', alpha=0.7)
        ax.set_title(f"Run {run_idx}")
        ax.set_xlabel("τ")
    axes[0].set_ylabel("P(τ)")
    fig.suptitle("Last 3 Runs: Staleness Distributions")
    plt.tight_layout()
    plt.show()

    # COMPARE THE WEIGHT METRICS/PROPERTIES
    
    # 1) Make a mask of valid runs
    M = min(len(SGD_weight_properties), len(ASGD_weight_properties), len(true_weights))
    mask = np.array([
        (SGD_weight_properties[i] is not None) and
        (ASGD_weight_properties[i] is not None) and
        (true_weights[i] is not None)
        for i in range(M)
    ])

    keys = ('l2','sparsity','kurtosis')

    # build the arrays of shape (N,3)
    sgd_arr   = np.vstack([ [SGD_weight_properties[i][k] for k in keys]
                            for i in range(M) if mask[i] ])
    asgd_arr  = np.vstack([ [ASGD_weight_properties[i][k] for k in keys]
                            for i in range(M) if mask[i] ])
    true_arr  = np.vstack([ [true_weights[i][k]           for k in keys]
                            for i in range(M) if mask[i] ])
    N = sgd_arr.shape[0]

    # 3) Paired differences
    diffs = sgd_arr - asgd_arr   # shape (N,3)
    
    # Descriptive summaries and confidence intervals
    for j,key in enumerate(keys):
        d = diffs[:,j]
        m, s = d.mean(), d.std(ddof=1)
        ci_low, ci_high = stats_mod.t.interval( 0.95, df=N-1, loc=m, scale=s/np.sqrt(N))
        print(f"{key}: mean diff = {m:.4f}, 95% CI = [{ci_low:.4f}, {ci_high:.4f}]")

<<<<<<< HEAD
    # Paired hypothesis testing and Effect-size (Cohen’s d for paired data)
=======
    # Paired hypothesis testing and Effect‐size (Cohen’s d for paired data)
>>>>>>> 2b3e3019
    for j,key in enumerate(keys):
        d = diffs[:,j]
        d_mean, d_std = d.mean(), d.std(ddof=1)
        cohens_d = d_mean / d_std
        t_stat, p_t = stats_mod.ttest_rel(sgd_arr[:,j], asgd_arr[:,j])
        p_w = stats_mod.wilcoxon(d).pvalue
        print(f"{key}: Cohen’s d = {cohens_d:.3f}")
        print(f"{key}: paired t-test p = {p_t:.3e}, wilcoxon p = {p_w:.3e}")

    # Correlation with generalization gap
    sgd_sel = np.array(SGD_losses[:M])[mask]
    asgd_sel= np.array(ASGD_losses[:M])[mask]
    loss_diff = sgd_sel - asgd_sel
    for j,key in enumerate(keys):
        r, p = stats_mod.pearsonr(diffs[:,j], loss_diff)
        print(f"Corr(loss_diff, {key}_diff): r = {r:.3f}, p = {p:.3e}")

    # Boxplot
    fig, axes = plt.subplots(1,3,figsize=(12,4))
    for j,key in enumerate(keys):
        axes[j].boxplot([sgd_arr[:,j], asgd_arr[:,j]], labels=['SGD','ASGD'])
        axes[j].set_title(key)
    plt.tight_layout(); plt.show()

    for j,key in enumerate(keys):
        plt.figure()
        plt.scatter(sgd_arr[:,j], asgd_arr[:,j], alpha=0.7)
        lim = max(sgd_arr[:,j].max(), asgd_arr[:,j].max())
        plt.plot([0,lim],[0,lim], linestyle='--')
        plt.xlabel('SGD'); plt.ylabel('ASGD'); plt.title(key)
        plt.tight_layout(); plt.show()

    delta_sgd  = np.abs(sgd_arr  - true_arr)   # how far each run’s SGD metrics sit from its ground truth
    delta_asgd = np.abs(asgd_arr - true_arr)

<<<<<<< HEAD
    # — now compute distance-to-teacher for each method —
=======
    # — now compute distance‐to‐teacher for each method —
>>>>>>> 2b3e3019
    # average signed difference in *distance* to teacher:
    for j,key in enumerate(keys):
        # negative means ASGD is *closer* (on average) to the teacher than SGD
        mean_dist_diff = delta_sgd[:,j].mean() - delta_asgd[:,j].mean()
<<<<<<< HEAD
        print(f"{key}: mean(|SGD-teacher| - |ASGD-teacher|) = {mean_dist_diff:.4f}")
=======
        print(f"{key}: mean(|SGD−teacher| − |ASGD−teacher|) = {mean_dist_diff:.4f}")
>>>>>>> 2b3e3019

    # you can also do a paired test on these distances:
    for j,key in enumerate(keys):
        d = delta_sgd[:,j] - delta_asgd[:,j]
        t_stat, pval = stats_mod.ttest_rel(delta_sgd[:,j], delta_asgd[:,j])
<<<<<<< HEAD
        print(f"{key}: paired t-test on dist-to-teacher p = {pval:.3e}")
=======
        print(f"{key}: paired t-test on dist‐to‐teacher p = {pval:.3e}")
>>>>>>> 2b3e3019

    # — and finally, overlay the teacher’s *average* metric in your boxplots —
    teacher_means = true_arr.mean(axis=0)

    fig, axes = plt.subplots(1,3,figsize=(12,4))
    for j,key in enumerate(keys):
        axes[j].boxplot([sgd_arr[:,j], asgd_arr[:,j]], labels=['SGD','ASGD'])
        # horizontal line at the *average* teacher metric
        axes[j].axhline(teacher_means[j],
                        color='C2', linestyle='--', label='teacher')
        axes[j].set_title(key)
        axes[j].legend()
    plt.tight_layout()
    plt.show()
<<<<<<< HEAD

=======
>>>>>>> 2b3e3019

if __name__ == "__main__":
    main()<|MERGE_RESOLUTION|>--- conflicted
+++ resolved
@@ -15,51 +15,11 @@
 from numpy.linalg import svd
 import os
 import scipy.stats as stats_mod
-<<<<<<< HEAD
+
 import argparse
 
 from .. import *
 
-=======
-from scipy.stats import kurtosis
-from .. import *
-
-# L₂ norm tells you how “big” your solution is (capacity control).
-def l2_norm(w: np.ndarray) -> float:
-    return float(np.linalg.norm(w, 2))
-
-def l1_norm(w: np.ndarray) -> float:
-    return float(np.linalg.norm(w.reshape(-1), 1))
-#L₁/L₂ ratio tells you how many “effective” nonzeros you have (sparsity).
-def sparsity_ratio(w: np.ndarray) -> float:
-    """
-    L1/L2 ratio: higher → more diffuse weights, lower → more concentrated.
-    """
-    l1 = l1_norm(w)
-    l2 = l2_norm(w)
-    return l1 / (l2 + 1e-12)
-
-#Kurtosis tells you whether that magnitude is due to a few standout weights or a more uniform spread.
-def weight_kurtosis(w):
-    # fisher=False → normal distribution has kurtosis = 3
-    return kurtosis(w, fisher=False)
-
-
-# Checkpoint directory
-CHECKPOINT_DIR = pathlib.Path(__file__).with_suffix("").with_name("ckpt") / "ASAP_SGD"
-CHECKPOINT_DIR.mkdir(parents=True, exist_ok=True)
-
-
-# FILES FOR CHECKPOINTING
-sgd_losses_f = CHECKPOINT_DIR /'sgd_losses.pkl'
-asgd_losses_f = CHECKPOINT_DIR /'ASGD_first_losses.pkl'
-asgd_stats_f  = CHECKPOINT_DIR /'ASGD_first_stats.pkl'
-staleness_distr_f = CHECKPOINT_DIR /'ASGD_first_staleness_distr.pkl'
-SGD_weight_properties_f = CHECKPOINT_DIR /'sgd_weight_properties.pkl'
-ASGD_weight_properties_f = CHECKPOINT_DIR /'first_ASGD_weight_properties.pkl'
-true_weight_properties_f = CHECKPOINT_DIR /'true_weight_properties.pkl'
-
->>>>>>> 2b3e3019
 def main():
     # AMOUNT OF SEEDS YOU WANT TO COMPUTE NOW
     RUNS_REGULAR_SGD = 100      # Set always min to 1 for both methods (if want to retrieve/use the stored values)
@@ -90,7 +50,6 @@
     # Draw 100 integers in [0, 2^8)
     seeds = [random.randrange(2**8) for _ in range(200)]  # If you change the amount of seeds, the first n will still always be the same !
 
-<<<<<<< HEAD
     # FILES FOR CHECKPOINTING
     sgd_losses_f = 'sgd_losses.pkl'
     asgd_losses_f = 'ASGD_losses.pkl'
@@ -108,24 +67,6 @@
     SGD_weight_properties_file = os.path.join(SGD_DIR, SGD_weight_properties_f)
     ASGD_weight_properties_file = os.path.join(ASAP_DIR, ASGD_weight_properties_f)
     true_weight_properties_file = os.path.join(cfg_dir, true_weight_properties_f)
-=======
-
-    # get the directory this script lives in
-    script_dir = os.path.dirname(os.path.abspath(__file__))
-
-    # then for each checkpoint file
-    sgd_losses_file = os.path.join(script_dir, sgd_losses_f)
-    asgd_losses_file = os.path.join(script_dir, asgd_losses_f)
-    asgd_stats_file  = os.path.join(script_dir, asgd_stats_f)
-    staleness_distr_file = os.path.join(script_dir, staleness_distr_f)
-    SGD_weight_properties_file = os.path.join(script_dir, SGD_weight_properties_f)
-    ASGD_weight_properties_file = os.path.join(script_dir, ASGD_weight_properties_f)
-    true_weight_properties_file = os.path.join(script_dir, true_weight_properties_f)
-
-    # AMOUNT OF SEEDS YOU WANT TO COMPUTE NOW
-    RUNS_REGULAR_SGD = 10      # Set always min to 1 for both methods (if want to retrieve/use the stored values)
-    RUNS_ASGD = 3
->>>>>>> 2b3e3019
 
     if RUNS_REGULAR_SGD > 0:
         #RETRIEVE LOSSES
@@ -172,11 +113,8 @@
             RUNS_REGULAR_SGD = RUNS_REGULAR_SGD - 1
 
             # full splits => Always the same when using the same seed
-<<<<<<< HEAD
+
             X_tr_lin, y_tr_lin, X_val_lin, y_val_lin, X_te_lin, y_te_lin, true_w = load_linear_data(n_samples= n_samples, n_features= n_features, noise=0.0,val_size=0.01,test_size=0.2, random_state= seed)
-=======
-            X_tr_lin, y_tr_lin, X_val_lin, y_val_lin, X_te_lin, y_te_lin, true_w = load_linear_data(n_samples=100, n_features=110, noise=0.0,val_size=0.01,test_size=0.2, random_state= seed)
->>>>>>> 2b3e3019
 
             X_comb = np.vstack([X_tr_lin, X_val_lin])
             y_comb = np.concatenate([y_tr_lin, y_val_lin])
@@ -267,18 +205,11 @@
             logging.info("Starting fresh on staleness distr")
         
         # INIT/RETRIEVE WEIGHT METRICS/PROPERTIES
-<<<<<<< HEAD
-        
         if os.path.exists(ASGD_weight_properties_file):
             with open(ASGD_weight_properties_file, 'rb') as f:
                 ASGD_weight_properties = pickle.load(f)
             logging.info(f"Resuming weight properties: {len(ASGD_weight_properties)}/{len(seeds)} done")
-=======
-        if os.path.exists(ASGD_weight_properties_file):
-            with open(ASGD_weight_properties_file, 'rb') as f:
-                ASGD_weight_properties = pickle.load(f)
-            logging.info(f"Resuming staleness distr: {len(ASGD_weight_properties)}/{len(seeds)} done")
->>>>>>> 2b3e3019
+
         else:
             if len(ASGD_losses) == 0:
                 ASGD_weight_properties  = [] 
@@ -297,11 +228,7 @@
             RUNS_ASGD = RUNS_ASGD - 1
 
             # full splits => Always the same when using the same seed
-<<<<<<< HEAD
             X_tr_lin, y_tr_lin, X_val_lin, y_val_lin, X_te_lin, y_te_lin, true_weight = load_linear_data(n_samples= n_samples, n_features= n_features, noise=0.0, val_size=0.01,test_size=0.2, random_state=seed)
-=======
-            X_tr_lin, y_tr_lin, X_val_lin, y_val_lin, X_te_lin, y_te_lin, true_weight = load_linear_data(n_samples=100, n_features=110, noise=0.0,val_size=0.01,test_size=0.2, random_state= seed)
->>>>>>> 2b3e3019
 
             X_comb = np.vstack([X_tr_lin, X_val_lin])
             y_comb = np.concatenate([y_tr_lin, y_val_lin])
@@ -335,11 +262,7 @@
 
             # Run the SSP training and measure the time taken
             start = time.perf_counter()
-<<<<<<< HEAD
             asgd_params, dim, stats, staleness_distr = run_training(dataset_builder, model, params_ssp, parameter_server=ParameterServerASAP_SGD)
-=======
-            asgd_params, dim, stats, staleness_distr = run_ssp_training(dataset_builder, model, params_ssp)
->>>>>>> 2b3e3019
             end = time.perf_counter()
             asgd_time = end - start
             ASGD_stats.append(stats)
@@ -347,29 +270,7 @@
             # Compute staleness distribution
             freq = np.array(staleness_distr) / sum(staleness_distr)  # normalize to probabilities
             ASGD_staleness_distributions.append(freq)
-<<<<<<< HEAD
-=======
-            '''
-            print(f"{'Worker':>6s}  {'Mean':>8s}  {'Median':>8s}  {'Std':>8s}  {'%Over':>8s}")
-            print("-" * 45) 
-
-            # Per-worker stats
-            for wid, s in sorted(stats["per_worker"].items()):
-                mean    = s["mean"]
-                median  = s["median"]
-                std     = s["std"]
-                pct_over = s["pct_over_bound"]
-                print(f"{wid:6d}  {mean:8.4f}  {median:8.4f}  {std:8.4f}  {pct_over:8.2f}")
-
-            # Combined stats
-            c = stats["combined"]
-            print("\nCombined over all workers:")
-            print(f"  Mean         = {c['mean']:.4f}")
-            print(f"  Median       = {c['median']:.4f}")
-            print(f"  Std          = {c['std']:.4f}")
-            print(f"  % Over Bound = {c['pct_over_bound']:.2f}%")
-            '''
->>>>>>> 2b3e3019
+            
 
             # Evaluate the trained model on the test set
             asgd_model = build_model(asgd_params, model, dim)
@@ -412,14 +313,6 @@
         with open(ASGD_weight_properties_file, 'wb') as f:
             pickle.dump(ASGD_weight_properties, f)
 
-<<<<<<< HEAD
-=======
-        # If you want to inspect the stats you can do:
-        # with open(stats_file, 'rb') as f:
-        #     ASGD_stats = pickle.load(f)
-        # now ASGD_stats is a list of dicts, each having
-        #   stats["per_worker"] and stats["combined"]
->>>>>>> 2b3e3019
     
     # COMPARE LOSSES FOR THE SEEDS THAT HAVE BEEN USED IN BOTH METHODS UNTIL NOW
 
@@ -509,11 +402,8 @@
         ci_low, ci_high = stats_mod.t.interval( 0.95, df=N-1, loc=m, scale=s/np.sqrt(N))
         print(f"{key}: mean diff = {m:.4f}, 95% CI = [{ci_low:.4f}, {ci_high:.4f}]")
 
-<<<<<<< HEAD
     # Paired hypothesis testing and Effect-size (Cohen’s d for paired data)
-=======
-    # Paired hypothesis testing and Effect‐size (Cohen’s d for paired data)
->>>>>>> 2b3e3019
+    
     for j,key in enumerate(keys):
         d = diffs[:,j]
         d_mean, d_std = d.mean(), d.std(ddof=1)
@@ -549,30 +439,21 @@
     delta_sgd  = np.abs(sgd_arr  - true_arr)   # how far each run’s SGD metrics sit from its ground truth
     delta_asgd = np.abs(asgd_arr - true_arr)
 
-<<<<<<< HEAD
     # — now compute distance-to-teacher for each method —
-=======
-    # — now compute distance‐to‐teacher for each method —
->>>>>>> 2b3e3019
     # average signed difference in *distance* to teacher:
     for j,key in enumerate(keys):
         # negative means ASGD is *closer* (on average) to the teacher than SGD
         mean_dist_diff = delta_sgd[:,j].mean() - delta_asgd[:,j].mean()
-<<<<<<< HEAD
+
         print(f"{key}: mean(|SGD-teacher| - |ASGD-teacher|) = {mean_dist_diff:.4f}")
-=======
-        print(f"{key}: mean(|SGD−teacher| − |ASGD−teacher|) = {mean_dist_diff:.4f}")
->>>>>>> 2b3e3019
+        
 
     # you can also do a paired test on these distances:
     for j,key in enumerate(keys):
         d = delta_sgd[:,j] - delta_asgd[:,j]
         t_stat, pval = stats_mod.ttest_rel(delta_sgd[:,j], delta_asgd[:,j])
-<<<<<<< HEAD
+
         print(f"{key}: paired t-test on dist-to-teacher p = {pval:.3e}")
-=======
-        print(f"{key}: paired t-test on dist‐to‐teacher p = {pval:.3e}")
->>>>>>> 2b3e3019
 
     # — and finally, overlay the teacher’s *average* metric in your boxplots —
     teacher_means = true_arr.mean(axis=0)
@@ -587,10 +468,8 @@
         axes[j].legend()
     plt.tight_layout()
     plt.show()
-<<<<<<< HEAD
-
-=======
->>>>>>> 2b3e3019
+
+    
 
 if __name__ == "__main__":
     main()